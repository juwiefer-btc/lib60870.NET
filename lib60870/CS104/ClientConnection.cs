/*
 *  Copyright 2016-2022 Michael Zillgith
 *
 *  This file is part of lib60870.NET
 *
 *  lib60870.NET is free software: you can redistribute it and/or modify
 *  it under the terms of the GNU General Public License as published by
 *  the Free Software Foundation, either version 3 of the License, or
 *  (at your option) any later version.
 *
 *  lib60870.NET is distributed in the hope that it will be useful,
 *  but WITHOUT ANY WARRANTY; without even the implied warranty of
 *  MERCHANTABILITY or FITNESS FOR A PARTICULAR PURPOSE.  See the
 *  GNU General Public License for more details.
 *
 *  You should have received a copy of the GNU General Public License
 *  along with lib60870.NET.  If not, see <http://www.gnu.org/licenses/>.
 *
 *  See COPYING file for the complete license text.
 */

using System;

using System.Net;
using System.Net.Sockets;
using System.Threading;
using System.Collections.Generic;
using System.Net.Security;
using System.Security.Cryptography.X509Certificates;
using System.IO;

using lib60870;
using lib60870.CS101;
using System.Collections.Concurrent;

namespace lib60870.CS104
{
    /// <summary>
    /// Represents a client (master) connection
    /// </summary>
    public class ClientConnection : IMasterConnection
    {
        private static int connectionsCounter = 0;

        private int connectionID;

        private void DebugLog(string msg)
        {
            if (debugOutput)
            {
                Console.Write("CS104 SLAVE CONNECTION ");
                Console.Write(connectionID);
                Console.Write(": ");
                Console.WriteLine(msg);
            }
        }

        static byte[] STARTDT_CON_MSG = new byte[] { 0x68, 0x04, 0x0b, 0x00, 0x00, 0x00 };

        static byte[] STOPDT_CON_MSG = new byte[] { 0x68, 0x04, 0x23, 0x00, 0x00, 0x00 };

        static byte[] TESTFR_CON_MSG = new byte[] { 0x68, 0x04, 0x83, 0x00, 0x00, 0x00 };

        static byte[] TESTFR_ACT_MSG = new byte[] { 0x68, 0x04, 0x43, 0x00, 0x00, 0x00 };

        public enum MasterConnectionState
        {
<<<<<<< HEAD
            M_CON_STATE_STOPPED, /* only U frames allowed */
            M_CON_STATE_STARTED, /* U, I, S frames allowed */
            M_CON_STATE_UNCONFIRMED_STOPPED /* only U, S frames allowed */
=======
            M_CON_STATE_STOPPED = 0,
            M_CON_STATE_STARTED = 1,
            M_CON_STATE_UNCONFIRMED_STOPPED = 2
>>>>>>> bfc12741
        }

        private MasterConnectionState state;
        private int sendCount = 0;
        private int receiveCount = 0;

        /* number of unconfirmed messages received */
        private int unconfirmedReceivedIMessages = 0;

        /* T3 parameter handling */
        private UInt64 nextT3Timeout;

        /* TEST-FR con timeout handling */
        private bool waitingForTestFRcon = false;
        private UInt64 nextTestFRConTimeout = 0;

        /* T2 parameter handling */
        private bool timeoutT2Triggered = false;

        /* timestamp when the last confirmation message was sent */
        private UInt64 lastConfirmationTime = System.UInt64.MaxValue;
      
        private TlsSecurityInformation tlsSecInfo = null;

        private APCIParameters apciParameters;
        private ApplicationLayerParameters alParameters;

        private Server server;

        private bool allowTestCommand = false;
        private bool allowDelayAcquisition = false;

        private ConcurrentQueue<ASDU> receivedASDUs = null;
        private Thread callbackThread = null;
        private bool callbackThreadRunning = false;

        private Queue<BufferFrame> waitingASDUsHighPrio = null;

        /* data structure for k-size sent ASDU buffer */
        private struct SentASDU
        {
            // required to identify message in server (low-priority) queue
            public long entryTime;

            /* -1 if ASDU is not from low-priority queue */
            public int queueIndex;

            /* timestamp when the message was sent (for T1 timeout) */
            public long sentTime;

            /* sequence number used to send the message */
            public int seqNo;
        }

        private int maxSentASDUs;
        private int oldestSentASDU = -1;
        private int newestSentASDU = -1;
        private SentASDU[] sentASDUs = null;

        private ASDUQueue asduQueue = null;

        private FileServer fileServer;

        internal ASDUQueue GetASDUQueue()
        {
            return asduQueue;
        }

        private void ProcessASDUs()
        {
            callbackThreadRunning = true;

            while (callbackThreadRunning)
            {

                try
                {
                    while ((receivedASDUs.Count > 0) && (callbackThreadRunning) && (running))
                    {
    				
                        ASDU asdu;

                        if (receivedASDUs.TryDequeue(out asdu))
                        {
                            HandleASDU(asdu);
                        }
    						
                    }

                    Thread.Sleep(50);
                }
                catch (ASDUParsingException)
                {
                    DebugLog("Failed to parse ASDU --> close connection");
                    running = false;
                }

            }

            DebugLog("ProcessASDUs exit thread");
        }

        private IPEndPoint remoteEndpoint;

        /// <summary>
        /// Gets the remote endpoint (client IP address and TCP port)
        /// </summary>
        /// <value>The remote IP endpoint</value>
        public IPEndPoint RemoteEndpoint
        {
            get
            {
                return remoteEndpoint;
            }
        }

        internal ClientConnection(Socket socket, TlsSecurityInformation tlsSecInfo, APCIParameters apciParameters, ApplicationLayerParameters parameters, Server server, ASDUQueue asduQueue, bool debugOutput)
        {
            connectionsCounter++;
            connectionID = connectionsCounter;

            this.remoteEndpoint = (IPEndPoint)socket.RemoteEndPoint;

            this.apciParameters = apciParameters;
            this.alParameters = parameters;
            this.server = server;
            this.asduQueue = asduQueue;
            this.debugOutput = debugOutput;

            ResetT3Timeout((UInt64)SystemUtils.currentTimeMillis());

            maxSentASDUs = apciParameters.K;
            this.sentASDUs = new SentASDU[maxSentASDUs];

            receivedASDUs = new ConcurrentQueue<ASDU>();
            waitingASDUsHighPrio = new Queue<BufferFrame>();

            socketStream = new NetworkStream(socket);
            this.socket = socket;
            this.tlsSecInfo = tlsSecInfo;

            this.fileServer = new FileServer(this, server.GetAvailableFiles(), DebugLog);

            if (server.fileTimeout != null)
                this.fileServer.Timeout = (long) server.fileTimeout;

            this.fileServer.SetFileReadyHandler (server.fileReadyHandler, server.fileReadyHandlerParameter);

            Thread workerThread = new Thread(HandleConnection);

            workerThread.Start();
        }

        /// <summary>
        /// Gets the connection parameters.
        /// </summary>
        /// <returns>The connection parameters used by the server.</returns>
        public ApplicationLayerParameters GetApplicationLayerParameters()
        {
            return alParameters;
        }

        private void ResetT3Timeout(UInt64 currentTime)
        {
            nextT3Timeout = (UInt64)SystemUtils.currentTimeMillis() + (UInt64)(apciParameters.T3 * 1000);
        }

        private bool CheckT3Timeout(UInt64 currentTime)
        {
            if (waitingForTestFRcon)
                return false;

            if (nextT3Timeout > (currentTime + (UInt64)(apciParameters.T3 * 1000)))
            {
                /* timeout value not plausible (maybe system time changed) */
                ResetT3Timeout(currentTime);
            }

            if (currentTime > nextT3Timeout)
                return true;
            else
                return false;
        }

        private void ResetTestFRConTimeout(UInt64 currentTime)
        {
            nextTestFRConTimeout = currentTime + (UInt64)(apciParameters.T1 * 1000);
        }

        private bool CheckTestFRConTimeout(UInt64 currentTime)
        {
            if (nextTestFRConTimeout > (currentTime + (UInt64)(apciParameters.T1 * 1000)))
            {
                /* timeout value not plausible (maybe system time changed) */
                ResetTestFRConTimeout(currentTime);
            }

            if (currentTime > nextTestFRConTimeout)
                return true;
            else
                return false;
        }

        /// <summary>
        /// Flag indicating that this connection is the active connection.
        /// The active connection is the only connection that is answering
        /// application layer requests and sends cyclic, and spontaneous messages.
        /// </summary>
        private bool isActive = false;

        /// <summary>
        /// Gets or sets a value indicating whether this connection is active.
        /// The active connection is the only connection that is answering
        /// application layer requests and sends cyclic, and spontaneous messages.
        /// </summary>
        /// <value><c>true</c> if this instance is active; otherwise, <c>false</c>.</value>
        public bool IsActive
        {
            get
            {
                return this.isActive;
            }
            set
            {

                if (isActive != value)
                {

                    isActive = value;

                    if (isActive)
                    {
                        DebugLog("is active");
                        state = MasterConnectionState.M_CON_STATE_STARTED;
                    }                        
                    else
                        DebugLog("is not active");
                }
            }
        }

        private Socket socket;
        private Stream socketStream;

        private bool running = false;

        private bool debugOutput = true;

        private int readState = 0; /* 0 - idle, 1 - start received, 2 - reading remaining bytes */
        private int currentReadPos = 0;
        private int currentReadMsgLength = 0;
        private int remainingReadLength = 0;
        private long currentReadTimeout = 0;

        private int receiveMessage(byte[] buffer)
        {
            /* check receive timeout */
            if (readState != 0)
            {
                if (SystemUtils.currentTimeMillis() > currentReadTimeout)
                {
                    DebugLog("Receive timeout!");
                    return -1;
                }
            }

            if (socket.Poll(50, SelectMode.SelectRead))
            {

                if (readState == 0)
                {
                    // wait for start byte
                    if (socketStream.Read(buffer, 0, 1) != 1)
                        return -1;

                    if (buffer[0] != 0x68)
                    {
                        DebugLog("Missing SOF indicator!");

                        return -1;
                    }

                    readState = 1;
                }

                if (readState == 1)
                {
                    // read length byte
                    if (socketStream.Read(buffer, 1, 1) != 1)
                        return 0;

                    currentReadMsgLength = buffer[1];
                    remainingReadLength = currentReadMsgLength;
                    currentReadPos = 2;

                    readState = 2;
                }

                if (readState == 2)
                {
                    int readLength = socketStream.Read(buffer, currentReadPos, remainingReadLength);

                    if (readLength == remainingReadLength)
                    {
                        readState = 0;
                        currentReadTimeout = 0;
                        return 2 + currentReadMsgLength;
                    }
                    else
                    {
                        currentReadPos += readLength;
                        remainingReadLength = remainingReadLength - readLength;
                    }
                }

                if (currentReadTimeout == 0)
                {
                    currentReadTimeout = SystemUtils.currentTimeMillis() + server.ReceiveTimeout;
                }
            }

            return 0;
        }

        private void SendSMessage()
        {
            DebugLog("Send S message");

            byte[] msg = new byte[6];

            msg[0] = 0x68;
            msg[1] = 0x04;
            msg[2] = 0x01;
            msg[3] = 0;

            lock (socketStream)
            {
                msg[4] = (byte)((receiveCount % 128) * 2);
                msg[5] = (byte)(receiveCount / 128);

                try
                {
                    socketStream.Write(msg, 0, msg.Length);
                }
                catch (System.IO.IOException)
                {
                    // socket error --> close connection
                    running = false;
                }
            }
        }

        private int SendIMessage(BufferFrame asdu)
        {

            byte[] buffer = asdu.GetBuffer();

            int msgSize = asdu.GetMsgSize(); /* ASDU size + ACPI size */

            buffer[0] = 0x68;

            /* set size field */
            buffer[1] = (byte)(msgSize - 2);

            buffer[2] = (byte)((sendCount % 128) * 2);
            buffer[3] = (byte)(sendCount / 128);

            buffer[4] = (byte)((receiveCount % 128) * 2);
            buffer[5] = (byte)(receiveCount / 128);

            try
            {
                lock (socketStream)
                {
                    socketStream.Write(buffer, 0, msgSize);
                    DebugLog("SEND I (size = " + msgSize + ") : " +	BitConverter.ToString(buffer, 0, msgSize));
                    sendCount = (sendCount + 1) % 32768;
                    unconfirmedReceivedIMessages = 0;
                    timeoutT2Triggered = false;
                }
            }
            catch (System.IO.IOException)
            {
                // socket error --> close connection
                running = false;
            }

            return sendCount;
        }

        private bool isSentBufferFull()
        {

            if (oldestSentASDU == -1)
                return false;

            int newIndex = (newestSentASDU + 1) % maxSentASDUs;

            if (newIndex == oldestSentASDU)
                return true;
            else
                return false;
        }

        private void PrintSendBuffer()
        {
            if (debugOutput)
            {
                if (oldestSentASDU != -1)
                {

                    int currentIndex = oldestSentASDU;

                    int nextIndex = 0;

                    DebugLog("------k-buffer------");

                    do
                    {
                        DebugLog(currentIndex + " : S " + sentASDUs[currentIndex].seqNo + " : time " +
                            sentASDUs[currentIndex].sentTime + " : " + sentASDUs[currentIndex].queueIndex);

                        if (currentIndex == newestSentASDU)
                            nextIndex = -1;
                        else
                            currentIndex = (currentIndex + 1) % maxSentASDUs;

                    } while (nextIndex != -1);

                    DebugLog("--------------------");
					
                }
            }
        }

        private void sendNextAvailableASDU()
        {
            lock (sentASDUs)
            {
                if (isSentBufferFull())
                    return;

                long timestamp;
                int index;

                asduQueue.LockASDUQueue();
                BufferFrame asdu = asduQueue.GetNextWaitingASDU(out timestamp, out index);

                try
                {
                    if (asdu != null)
                    {
                        int currentIndex = 0;

                        if (oldestSentASDU == -1)
                        {
                            oldestSentASDU = 0;
                            newestSentASDU = 0;

                        }
                        else
                        {
                            currentIndex = (newestSentASDU + 1) % maxSentASDUs;
                        }
							
                        sentASDUs[currentIndex].entryTime = timestamp;
                        sentASDUs[currentIndex].queueIndex = index;
                        sentASDUs[currentIndex].seqNo = SendIMessage(asdu);
                        sentASDUs[currentIndex].sentTime = SystemUtils.currentTimeMillis();

                        newestSentASDU = currentIndex;

                        PrintSendBuffer();
                    }
                }
                finally
                {
                    asduQueue.UnlockASDUQueue();
                }
            }
        }

        private bool sendNextHighPriorityASDU()
        {
            lock (sentASDUs)
            {
                if (isSentBufferFull())
                    return false;

                BufferFrame asdu = waitingASDUsHighPrio.Dequeue();

                if (asdu != null)
                {

                    int currentIndex = 0;

                    if (oldestSentASDU == -1)
                    {
                        oldestSentASDU = 0;
                        newestSentASDU = 0;

                    }
                    else
                    {
                        currentIndex = (newestSentASDU + 1) % maxSentASDUs;
                    }
						
                    sentASDUs[currentIndex].queueIndex = -1;
                    sentASDUs[currentIndex].seqNo = SendIMessage(asdu);
                    sentASDUs[currentIndex].sentTime = SystemUtils.currentTimeMillis();

                    newestSentASDU = currentIndex;

                    PrintSendBuffer();
                }
                else
                    return false;
            }

            return true;
        }

        private void SendWaitingASDUs()
        {

            lock (waitingASDUsHighPrio)
            {

                while (waitingASDUsHighPrio.Count > 0)
                {

                    if (sendNextHighPriorityASDU() == false)
                        return;

                    if (running == false)
                        return;
                }
            }

            // send messages from low-priority queue
            sendNextAvailableASDU();
        }

        private void SendASDUInternal(ASDU asdu)
        {
            if (isActive)
            {
                lock (waitingASDUsHighPrio)
                {

                    BufferFrame frame = new BufferFrame(new byte[256], 6);

                    asdu.Encode(frame, alParameters);

                    waitingASDUsHighPrio.Enqueue(frame);
                }

                SendWaitingASDUs();
            } 
        }

        /// <summary>
        /// Send a response ASDU over this connection
        /// </summary>
        /// <exception cref="ConnectionException">Throws an exception if the connection is no longer active (e.g. because it has been closed by the other side).</exception>
        /// <param name="asdu">The ASDU to send</param>
        public void SendASDU(ASDU asdu)
        {
            if (isActive)
                SendASDUInternal(asdu);
            else
                throw new ConnectionException("Connection not active");
        }

        public void SendACT_CON(ASDU asdu, bool negative)
        {
            asdu.Cot = CauseOfTransmission.ACTIVATION_CON;
            asdu.IsNegative = negative;

            SendASDU(asdu);
        }

        public void SendACT_TERM(ASDU asdu)
        {
            asdu.Cot = CauseOfTransmission.ACTIVATION_TERMINATION;
            asdu.IsNegative = false;

            SendASDU(asdu);
        }

        private void HandleASDU(ASDU asdu)
        {		
            DebugLog("Handle received ASDU");

            bool messageHandled = false;

            switch (asdu.TypeId)
            {

                case TypeID.C_IC_NA_1: /* 100 - interrogation command */

                    DebugLog("Rcvd interrogation command C_IC_NA_1\n");

                    if ((asdu.Cot == CauseOfTransmission.ACTIVATION) || (asdu.Cot == CauseOfTransmission.DEACTIVATION))
                    {
                        if (server.interrogationHandler != null)
                        {

                            InterrogationCommand irc = (InterrogationCommand)asdu.GetElement(0);

                            if (irc != null)
                            {
                                /* Verify IOA = 0 */
                                if (irc.ObjectAddress != 0)
                                {
                                    DebugLog("CS104 SLAVE: interrogation command has invalid IOA - should be 0\n");
                                    asdu.Cot = CauseOfTransmission.UNKNOWN_INFORMATION_OBJECT_ADDRESS;
                                    messageHandled = true;
                                }
                                else
                                {
                                    if (server.interrogationHandler(server.InterrogationHandlerParameter, this, asdu, irc.QOI))
                                        messageHandled = true;
                                }
                            }
                        }
                    }
                    else
                    {
                        asdu.Cot = CauseOfTransmission.UNKNOWN_CAUSE_OF_TRANSMISSION;
                        asdu.IsNegative = true;
                        this.SendASDUInternal(asdu);
                        messageHandled = true;
                    }

                    break;

                case TypeID.C_CI_NA_1: /* 101 - counter interrogation command */

                    DebugLog("Rcvd counter interrogation command C_CI_NA_1\n");

                    if ((asdu.Cot == CauseOfTransmission.ACTIVATION) || (asdu.Cot == CauseOfTransmission.DEACTIVATION))
                    {
                        if (server.counterInterrogationHandler != null)
                        {

                            CounterInterrogationCommand cic = (CounterInterrogationCommand)asdu.GetElement(0);

                            if (cic != null)
                            {
                                /* Verify IOA = 0 */
                                if (cic.ObjectAddress != 0)
                                {
                                    DebugLog("CS104 SLAVE: counter interrogation command has invalid IOA - should be 0\n");
                                    asdu.Cot = CauseOfTransmission.UNKNOWN_INFORMATION_OBJECT_ADDRESS;
                                    messageHandled = true;
                                }
                                else
                                {
                                    if (server.interrogationHandler(server.InterrogationHandlerParameter, this, asdu, cic.QCC))
                                        messageHandled = true;
                                }
                            }
                        }
                    }
                    else
                    {
                        asdu.Cot = CauseOfTransmission.UNKNOWN_CAUSE_OF_TRANSMISSION;
                        asdu.IsNegative = true;
                        this.SendASDUInternal(asdu);
                        messageHandled = true;
                    }

                    break;

                case TypeID.C_RD_NA_1: /* 102 - read command */

                    DebugLog("Rcvd read command C_RD_NA_1\n");

                    if (asdu.Cot == CauseOfTransmission.REQUEST)
                    {

                        DebugLog("Read request for object: " + asdu.Ca);

                        if (server.readHandler != null)
                        {
                            ReadCommand rc = (ReadCommand)asdu.GetElement(0);

                            if (rc != null)
                            {
                                if (server.readHandler(server.readHandlerParameter, this, asdu, rc.ObjectAddress))
                                    messageHandled = true;
                            }                         
                        }
                    }
                    else
                    {
                        asdu.Cot = CauseOfTransmission.UNKNOWN_CAUSE_OF_TRANSMISSION;
                        asdu.IsNegative = true;
                        this.SendASDUInternal(asdu);
                        messageHandled = true;
                    }

                    break;

                case TypeID.C_CS_NA_1: /* 103 - Clock synchronization command */

                    DebugLog("Rcvd clock sync command C_CS_NA_1\n");

                    if (asdu.Cot == CauseOfTransmission.ACTIVATION)
                    {

                        if (server.clockSynchronizationHandler != null)
                        {

                            ClockSynchronizationCommand csc = (ClockSynchronizationCommand)asdu.GetElement(0);

                            if (csc != null)
                            {
                                /* Verify IOA = 0 */
                                if (csc.ObjectAddress != 0)
                                {
                                    DebugLog("CS104 SLAVE: Clock synchronization command has invalid IOA - should be 0\n");
                                    asdu.Cot = CauseOfTransmission.UNKNOWN_INFORMATION_OBJECT_ADDRESS;
                                }
                                else
                                {
                                    if (server.clockSynchronizationHandler(server.clockSynchronizationHandlerParameter,
                                        this, asdu, csc.NewTime))
                                    {
                                        csc.ObjectAddress = 0;
                                        asdu.AddInformationObject(csc);
                                        asdu.Cot = CauseOfTransmission.ACTIVATION_CON;
                                        this.SendASDUInternal(asdu);
                                    }
                                    else
                                    {
                                        asdu.Cot = CauseOfTransmission.UNKNOWN_CAUSE_OF_TRANSMISSION;
                                        asdu.IsNegative = true;
                                        this.SendASDUInternal(asdu);
                                    }
                                    
                                }

                                messageHandled = true;
                            }
                        }

                    }
                    else
                    {
                        asdu.Cot = CauseOfTransmission.UNKNOWN_CAUSE_OF_TRANSMISSION;
                        asdu.IsNegative = true;
                        this.SendASDUInternal(asdu);
                        messageHandled = true;
                    }

                    break;

                case TypeID.C_TS_NA_1: /* 104 - test command */

                    DebugLog("Rcvd test command C_TS_NA_1\n");

                    if (allowTestCommand)
                    {
                        if (asdu.Cot == CauseOfTransmission.ACTIVATION)
                        {
                            TestCommand tc = (TestCommand)asdu.GetElement(0);

                            /* Verify IOA = 0 */
                            if (tc.ObjectAddress != 0)
                            {
                                DebugLog("CS104 SLAVE: test command has invalid IOA - should be 0\n");
                                asdu.Cot = CauseOfTransmission.UNKNOWN_INFORMATION_OBJECT_ADDRESS;
                            }
                            else
                            {
                                asdu.Cot = CauseOfTransmission.ACTIVATION_CON;
                                this.SendASDUInternal(asdu);
                            }

                            messageHandled = true;
                        }
                        else
                        {
                            asdu.Cot = CauseOfTransmission.UNKNOWN_CAUSE_OF_TRANSMISSION;
                            asdu.IsNegative = true;
                            messageHandled = true;
                            this.SendASDUInternal(asdu);
                        }
                    }
                    else
                    {
                        /* this command is not supported/allowed for IEC 104 */
                        DebugLog("CS104 SLAVE: Rcvd test command C_TS_NA_1 -> not allowed\n");
                        messageHandled = false;
                    }
                    
                    break;

                case TypeID.C_RP_NA_1: /* 105 - Reset process command */

                    DebugLog("Rcvd reset process command C_RP_NA_1\n");

                    if (asdu.Cot == CauseOfTransmission.ACTIVATION)
                    {

                        if (server.resetProcessHandler != null)
                        {

                            ResetProcessCommand rpc = (ResetProcessCommand)asdu.GetElement(0);

                            if (rpc != null)
                            {
                                /* Verify IOA = 0 */
                                if (rpc.ObjectAddress != 0)
                                {
                                    DebugLog("CS104 SLAVE: reset process command has invalid IOA - should be 0\n");
                                    asdu.Cot = CauseOfTransmission.UNKNOWN_INFORMATION_OBJECT_ADDRESS;
                                    messageHandled = true;
                                }
                                else
                                {
                                    if (server.interrogationHandler(server.InterrogationHandlerParameter, this, asdu, rpc.QRP))
                                        messageHandled = true;
                                }
                            }
                        }

                    }
                    else
                    {
                        asdu.Cot = CauseOfTransmission.UNKNOWN_CAUSE_OF_TRANSMISSION;
                        asdu.IsNegative = true;
                        this.SendASDUInternal(asdu);
                        messageHandled = true;                       
                    }

                    break;

                case TypeID.C_CD_NA_1: /* 106 - Delay acquisition command */

                    DebugLog("Rcvd delay acquisition command C_CD_NA_1\n");

                    if (allowDelayAcquisition)
                    {
                        if ((asdu.Cot == CauseOfTransmission.ACTIVATION) || (asdu.Cot == CauseOfTransmission.SPONTANEOUS))
                        {
                            if (server.delayAcquisitionHandler != null)
                            {

                                DelayAcquisitionCommand dac = (DelayAcquisitionCommand)asdu.GetElement(0);

                                if (dac != null)
                                {
                                    /* Verify IOA = 0 */
                                    if (dac.ObjectAddress != 0)
                                    {
                                        DebugLog("CS104 SLAVE: delay acquisition command has invalid IOA - should be 0\n");
                                        asdu.Cot = CauseOfTransmission.UNKNOWN_INFORMATION_OBJECT_ADDRESS;
                                        messageHandled = true;
                                    }
                                    else
                                    {
                                        if (server.delayAcquisitionHandler(server.delayAcquisitionHandlerParameter,
                                                this, asdu, dac.Delay))
                                            messageHandled = true;
                                    }
                                }
                            }
                        }
                        else
                        {
                            asdu.Cot = CauseOfTransmission.UNKNOWN_CAUSE_OF_TRANSMISSION;
                            asdu.IsNegative = true;
                            messageHandled = true;
                            this.SendASDUInternal(asdu);
                        }
                    }
                    else
                    {
                        /* this command is not supported/allowed for IEC 104 */
                        DebugLog("CS104 SLAVE: Rcvd delay acquisition command C_CD_NA_1 -> not allowed\n");
                        messageHandled = false;
                    }

                    break;

                case TypeID.C_TS_TA_1: /* 107 - test command with timestamp */

                    DebugLog("Rcvd test command with CP56Time2a C_TS_TA_1\n");

                    if (asdu.Cot == CauseOfTransmission.ACTIVATION)
                    {
                        TestCommandWithCP56Time2a tc = (TestCommandWithCP56Time2a)asdu.GetElement(0);

                        if (tc.ObjectAddress != 0)
                        {
                            DebugLog("CS104 SLAVE: test command with CP56Time2a has invalid IOA - should be 0\n");
                            asdu.Cot = CauseOfTransmission.UNKNOWN_INFORMATION_OBJECT_ADDRESS;
                        }
                        else
                        {
                            asdu.Cot = CauseOfTransmission.UNKNOWN_CAUSE_OF_TRANSMISSION;
                            asdu.IsNegative = true;
                        }

                        messageHandled = true;
                    }
                    else
                        asdu.Cot = CauseOfTransmission.ACTIVATION_CON;

                    messageHandled = true;
                    this.SendASDUInternal(asdu);

                    break;

                default: /* no special handler available -> use default handler */
                    break;
            }

            if (messageHandled == false)
                messageHandled = fileServer.HandleFileAsdu(asdu);

            if ((messageHandled == false) && (server.asduHandler != null))
                if (server.asduHandler(server.asduHandlerParameter, this, asdu))
                    messageHandled = true;

            if (messageHandled == false)
            {
                asdu.Cot = CauseOfTransmission.UNKNOWN_TYPE_ID;
                asdu.IsNegative = true;
                this.SendASDUInternal(asdu);
            }

        }

        private bool CheckSequenceNumber(int seqNo)
        {
            lock (sentASDUs)
            {
                /* check if received sequence number is valid */

                bool seqNoIsValid = false;
                bool counterOverflowDetected = false;
                int oldestValidSeqNo = -1;

                if (oldestSentASDU == -1)
                { /* if k-Buffer is empty */
                    if (seqNo == sendCount)
                        seqNoIsValid = true;
                }
                else
                {
                    // Two cases are required to reflect sequence number overflow
                    if (sentASDUs[oldestSentASDU].seqNo <= sentASDUs[newestSentASDU].seqNo)
                    {
                        if ((seqNo >= sentASDUs[oldestSentASDU].seqNo) &&
                        (seqNo <= sentASDUs[newestSentASDU].seqNo))
                        {
                            seqNoIsValid = true;
                        }
                    }
                    else
                    {
                        if ((seqNo >= sentASDUs[oldestSentASDU].seqNo) ||
                        (seqNo <= sentASDUs[newestSentASDU].seqNo))
                        {
                            seqNoIsValid = true;
                        }

                        counterOverflowDetected = true;
                    }

                    if (sentASDUs[oldestSentASDU].seqNo == 0)
                        oldestValidSeqNo = 32767;
                    else
                        oldestValidSeqNo = sentASDUs[oldestSentASDU].seqNo - 1;

                    if (oldestValidSeqNo == seqNo)
                        seqNoIsValid = true;
                }
					
                if (seqNoIsValid == false)
                {
                    DebugLog("Received sequence number out of range");
                    return false;
                }
								
                if (oldestSentASDU != -1)
                {
                    /* remove confirmed messages from list */
                    do
                    {
                        /* skip removing messages if confirmed message was already removed */
                        if (counterOverflowDetected == false)
                        {
                            if (seqNo < sentASDUs[oldestSentASDU].seqNo)
                                break;
                        }

                        if (seqNo == oldestValidSeqNo)
                            break;

                        /* remove from server (low-priority) queue if required */
                        if (sentASDUs[oldestSentASDU].queueIndex != -1)
                        {
                            asduQueue.MarkASDUAsConfirmed(sentASDUs[oldestSentASDU].queueIndex,
                                sentASDUs[oldestSentASDU].entryTime);
                        }

                        if (sentASDUs[oldestSentASDU].seqNo == seqNo)
                        {
                            /* we arrived at the seq# that has been confirmed */

                            if (oldestSentASDU == newestSentASDU)
                                oldestSentASDU = -1;
                            else
                                oldestSentASDU = (oldestSentASDU + 1) % maxSentASDUs;

                            break;
                        }

                        oldestSentASDU = (oldestSentASDU + 1) % maxSentASDUs;

                        int checkIndex = (newestSentASDU + 1) % maxSentASDUs;

                        if (oldestSentASDU == checkIndex)
                        {
                            oldestSentASDU = -1;
                            break;
                        }

                    } while (true);
                }
            }

            return true;
        }

        private bool HandleMessage(byte[] buffer, int msgSize)
        {
            UInt64 currentTime = (UInt64)SystemUtils.currentTimeMillis();

            if (msgSize >= 3)
            {
                if (buffer[0] != 0x68)
                {
                    DebugLog("Invalid START character!");
                    return false;
                }

                byte lengthOfApdu = buffer[1];

                if (lengthOfApdu != msgSize - 2)
                {
                    DebugLog("Invalid length of APDU");
                    return false;
                }

                if ((buffer[2] & 1) == 0) /* I message */
                {
                    if (msgSize < 7)
                    {
                        DebugLog("I msg too small!");
                        return false;
                    }

                    //if (state != MasterConnectionState.M_CON_STATE_STARTED)
                    //{
                    //    DebugLog("Received I message while connection not active -> close connection");
                    //    return false;
                    //}

                    if (timeoutT2Triggered == false)
                    {
                        timeoutT2Triggered = true;
                        lastConfirmationTime = currentTime; /* start timeout T2 */
                    }

                    int frameSendSequenceNumber = ((buffer[3] * 0x100) + (buffer[2] & 0xfe)) / 2;
                    int frameRecvSequenceNumber = ((buffer[5] * 0x100) + (buffer[4] & 0xfe)) / 2;

                    DebugLog("Received I frame: N(S) = " + frameSendSequenceNumber + " N(R) = " + frameRecvSequenceNumber);

                    /* check the receive sequence number N(R) - connection will be closed on an unexpected value */
                    if (frameSendSequenceNumber != receiveCount)
                    {
                        DebugLog("Sequence error: Close connection!");
                        return false;
                    }

                    if (CheckSequenceNumber(frameRecvSequenceNumber) == false)
                    {
                        DebugLog("Sequence number check failed");
                        return false;
                    }

                    receiveCount = (receiveCount + 1) % 32768;
                    unconfirmedReceivedIMessages++;

                    if (isActive)
                    {
                        try
                        {
                            ASDU asdu = new ASDU(alParameters, buffer, 6, msgSize);

                            // push to handler thread for processing
                            DebugLog("Enqueue received I-message for processing");
                            receivedASDUs.Enqueue(asdu);
                        }
                        catch (ASDUParsingException e)
                        {
                            DebugLog("ASDU parsing failed: " + e.Message);
                            return false;
                        }
                    }
                    else
                    {
                        // connection not active
                        DebugLog("Connection not active -> close connection");

                        return false;
                    }
                }

                // Check for TESTFR_ACT message
                else if ((buffer[2] & 0x43) == 0x43)
                {
                    DebugLog("Send TESTFR_CON");

                    socketStream.Write(TESTFR_CON_MSG, 0, TESTFR_CON_MSG.Length);
                }

                // Check for STARTDT_ACT message
                else if ((buffer[2] & 0x07) == 0x07)
                {
                    if (this.isActive == false)
                    {
                        this.isActive = true;

                        this.server.Activated(this);
                    }

                    DebugLog("Send STARTDT_CON");

                    socketStream.Write(STARTDT_CON_MSG, 0, TESTFR_CON_MSG.Length);
                }

                // Check for STOPDT_ACT message
                else if ((buffer[2] & 0x13) == 0x13)
                {
                    DebugLog("Received STARTDT_ACT");

                    if (this.isActive == true)
                    {
                        this.isActive = false;

                        this.server.Deactivated(this);
                    }

                    /* Send S-Message to confirm all outstanding messages */

                    if (unconfirmedReceivedIMessages > 0)
                    {
                        lastConfirmationTime = currentTime;
                        unconfirmedReceivedIMessages = 0;
                        timeoutT2Triggered = false;
                        SendSMessage();

                        DebugLog("Send STOPDT_CON");

                        state = MasterConnectionState.M_CON_STATE_STOPPED;

                        try
                        {
                            socketStream.Write(STOPDT_CON_MSG, 0, STOPDT_CON_MSG.Length);
                        }
                        catch (IOException)
                        {
                            DebugLog("Failed to send STOPDT_CON");
                            return false;
                        }
                    }
                }

                // Check for TESTFR_CON message
                else if ((buffer[2] & 0x83) == 0x83)
                {
                    DebugLog("Recv TESTFR_CON");

                    waitingForTestFRcon = false;

                    ResetT3Timeout(currentTime);
                }

                // S-message
                else if (buffer[2] == 0x01)
                {
                    int seqNo = (buffer[4] + buffer[5] * 0x100) / 2;

                    DebugLog("Recv S(" + seqNo + ") (own sendcounter = " + sendCount + ")");

                    if (CheckSequenceNumber(seqNo) == false)
                    {
                        DebugLog("S message - sequence number mismatch");
                        return false;
                    }

                    //if (state == MasterConnectionState.M_CON_STATE_UNCONFIRMED_STOPPED)
                    //{
                    //    if (unconfirmedReceivedIMessages < 1)
                    //    {
                    //        state = MasterConnectionState.M_CON_STATE_STOPPED;

                    //        DebugLog("Send STOPDT_CON\n");

                    //        try
                    //        {
                    //            socketStream.Write(STOPDT_CON_MSG, 0, STOPDT_CON_MSG.Length);
                    //        }
                    //        catch (IOException ex)
                    //        {
                    //            DebugLog("Failed to send STOPDT_CON: " + ex.Message);
                    //            return false;
                    //        }
                    //    }
                    //}
                    //else if (state == MasterConnectionState.M_CON_STATE_STOPPED)
                    //{
                    //    DebugLog("S message sin stopped state -> active close\n");
                    //    /* actively close connection */
                    //    return false;
                    //}
                }
                else
                {
                    DebugLog("Unknown message - IGNORE");
                    return true;
                }

                ResetT3Timeout(currentTime);

                return true;
            }
            else
            {
                DebugLog("Invalid message (too small)");
                return false;
            }
        }

        private bool handleTimeouts()
        {
            UInt64 currentTime = (UInt64)SystemUtils.currentTimeMillis();

            if (CheckT3Timeout(currentTime))
            {
                try
                {
                    socketStream.Write(TESTFR_ACT_MSG, 0, TESTFR_ACT_MSG.Length);

                    DebugLog("U message T3 timeout");
                    ResetT3Timeout(currentTime);
                }
                catch (System.IO.IOException)
                {
                    running = false;
                }

                waitingForTestFRcon = true;

                ResetTestFRConTimeout(currentTime);                
            }

            /* Check for TEST FR con timeout */
            if (waitingForTestFRcon)
            {
                if (CheckTestFRConTimeout(currentTime))
                {
                    DebugLog("Timeout for TESTFR_CON message");

                    // close connection
                    return false;
                }
            }

            if (unconfirmedReceivedIMessages > 0)
            {

                if ((currentTime - lastConfirmationTime) >= (UInt64)(apciParameters.T2 * 1000))
                {

                    lastConfirmationTime = currentTime;
                    unconfirmedReceivedIMessages = 0;
                    timeoutT2Triggered = false;
                    SendSMessage();
                }
            }
				
            /* check if counterpart confirmed I messages */
            lock (sentASDUs)
            {
                if (oldestSentASDU != -1)
                {
                    if (((long)currentTime - sentASDUs[oldestSentASDU].sentTime) >= (apciParameters.T1 * 1000))
                    {

                        PrintSendBuffer();
                        DebugLog("I message timeout for " + oldestSentASDU + " seqNo: " + sentASDUs[oldestSentASDU].seqNo);
                        return false;
                    }
                }
            }

            return true;
        }

        private bool AreByteArraysEqual(byte[] array1, byte[] array2)
        {
            if (array1.Length == array2.Length)
            {

                for (int i = 0; i < array1.Length; i++)
                {
                    if (array1[i] != array2[i])
                        return false;
                }

                return true;
            }
            else
                return false;
        }

        public bool CertificateValidationCallback(object sender, X509Certificate cert, X509Chain chain, SslPolicyErrors sslPolicyErrors)
        {
            if (sslPolicyErrors == SslPolicyErrors.None || sslPolicyErrors == SslPolicyErrors.RemoteCertificateChainErrors)
            {
                if (tlsSecInfo.ChainValidation)
                {
                    X509Chain newChain = new X509Chain();

                    newChain.ChainPolicy.RevocationMode = X509RevocationMode.NoCheck;
                    newChain.ChainPolicy.RevocationFlag = X509RevocationFlag.ExcludeRoot;
                    newChain.ChainPolicy.VerificationFlags = X509VerificationFlags.AllowUnknownCertificateAuthority;
                    newChain.ChainPolicy.VerificationTime = DateTime.Now;
                    newChain.ChainPolicy.UrlRetrievalTimeout = new TimeSpan(0, 0, 0);

                    foreach (X509Certificate2 caCert in tlsSecInfo.CaCertificates)
                        newChain.ChainPolicy.ExtraStore.Add(caCert);
					
                    bool certificateStatus = newChain.Build(new X509Certificate2(cert.GetRawCertData()));

                    if (certificateStatus == false)
                        return false;
                }

                if (tlsSecInfo.AllowOnlySpecificCertificates)
                {
                    foreach (X509Certificate2 allowedCert in tlsSecInfo.AllowedCertificates)
                    {
                        if (AreByteArraysEqual(allowedCert.GetCertHash(), cert.GetCertHash()))
                        {
                            return true;
                        }
                    }

                    return false;
                }

                return true;
            }
            else
                return false;
        }

        private void HandleConnection()
        {
            byte[] bytes = new byte[300];

            try
            {
                try
                {
                    running = true;

                    if (tlsSecInfo != null)
                    {
                        DebugLog("Setup TLS");

                        RemoteCertificateValidationCallback validationCallback = CertificateValidationCallback;

                        if (tlsSecInfo.CertificateValidationCallback != null)
                            validationCallback = tlsSecInfo.CertificateValidationCallback;

                        SslStream sslStream = new SslStream(socketStream, true, validationCallback);

                        bool authenticationSuccess = false;
                       
                        try
                        {
                            System.Security.Authentication.SslProtocols tlsVersion = System.Security.Authentication.SslProtocols.None;

                            if (tlsSecInfo != null)
                                tlsVersion = tlsSecInfo.TlsVersion;

                            DebugLog("Using TLS version: " + tlsVersion.ToString());

                            sslStream.AuthenticateAsServer(tlsSecInfo.OwnCertificate, true, tlsVersion, false);
						
                            if (sslStream.IsAuthenticated == true)
                            {
                                socketStream = sslStream;
                                authenticationSuccess = true;
                            }
							
                        }
                        catch (IOException e)
                        {
                            if (e.GetBaseException() != null)
                            {
                                DebugLog("TLS authentication error: " + e.GetBaseException().Message);
                            }
                            else
                            {
                                DebugLog("TLS authentication error: " + e.Message);
                            }
                        }
							
                        if (authenticationSuccess == true)
                            socketStream = sslStream;
                        else
                        {
                            DebugLog("TLS authentication failed");
                            running = false;
                        }
                    }

                    if (running)
                    {
                        socketStream.ReadTimeout = 50;

                        callbackThread = new Thread(ProcessASDUs);
                        callbackThread.Start();

                        ResetT3Timeout((UInt64)SystemUtils.currentTimeMillis());
                    }

                    while (running)
                    {

                        try
                        {
                            // Receive the response from the remote device.
                            int bytesRec = receiveMessage(bytes);

                            if (bytesRec > 0)
                            {
							
                                DebugLog("RCVD: " +	BitConverter.ToString(bytes, 0, bytesRec));

                                if (HandleMessage(bytes, bytesRec) == false)
                                {
                                    /* close connection on error */
                                    running = false;
                                }

                                if (unconfirmedReceivedIMessages >= apciParameters.W)
                                {
                                    lastConfirmationTime = (UInt64)SystemUtils.currentTimeMillis();
                                    unconfirmedReceivedIMessages = 0;
                                    timeoutT2Triggered = false;
                                    SendSMessage();
                                }	
                            }
                            else if (bytesRec == -1)
                            {
                                running = false;	
                            }
                        }
                        catch (System.IO.IOException)
                        {
                            running = false;
                        }

                        if (fileServer != null)
                            fileServer.HandleFileTransmission();

                        if (handleTimeouts() == false)
                            running = false;

                        if (running)
                        {
                            if (isActive)
                                SendWaitingASDUs();

                            Thread.Sleep(1);
                        }
                    }

                    isActive = false;

                    DebugLog("CLOSE CONNECTION!");

                    // Release the socket.

                    socket.Shutdown(SocketShutdown.Both);
                    socket.Close();

                    socketStream.Dispose();
                    socket.Dispose();

                    DebugLog("CONNECTION CLOSED!");

                }
                catch (ArgumentNullException ane)
                {
                    DebugLog("ArgumentNullException : " + ane.ToString());
                }
                catch (SocketException se)
                {
                    DebugLog("SocketException : " + se.ToString());
                }
                catch (Exception e)
                {
                    DebugLog("Unexpected exception : " + e.ToString());
                }

            }
            catch (Exception e)
            {
                DebugLog(e.ToString());
            }

            // unmark unconfirmed messages in queue if k-buffer not empty
            if (oldestSentASDU != -1)
                asduQueue.UnmarkAllASDUs();

            server.Remove(this);

            if (callbackThreadRunning)
            {
                callbackThreadRunning = false;
                callbackThread.Join();
            }

            DebugLog("Connection thread finished");
        }

        void HandleRemoteCertificateValidationCallback (object sender, X509Certificate certificate, X509Chain chain, SslPolicyErrors sslPolicyErrors)
        {
        }

        public void Close()
        {
            running = false;
        }

        public void ASDUReadyToSend()
        {
            if (isActive)
                SendWaitingASDUs();
        }

    }
	
}<|MERGE_RESOLUTION|>--- conflicted
+++ resolved
@@ -65,15 +65,9 @@
 
         public enum MasterConnectionState
         {
-<<<<<<< HEAD
-            M_CON_STATE_STOPPED, /* only U frames allowed */
-            M_CON_STATE_STARTED, /* U, I, S frames allowed */
-            M_CON_STATE_UNCONFIRMED_STOPPED /* only U, S frames allowed */
-=======
             M_CON_STATE_STOPPED = 0,
             M_CON_STATE_STARTED = 1,
             M_CON_STATE_UNCONFIRMED_STOPPED = 2
->>>>>>> bfc12741
         }
 
         private MasterConnectionState state;
